import { browser } from "$app/environment";

<<<<<<< HEAD
export const api_base = import.meta.env.VITE_API_BASE_URL ? import.meta.env.VITE_API_BASE_URL : window.location.origin + '/api';

export async function api_call(path: string, method: string, body: any) {
    if (!browser) return;
=======
// ENV
export let api_base = import.meta.env.VITE_API_BASE;

if (!api_base) {
    console.error('API_BASE not set in environment');
}

export async function api_call(path: string, method: string, body?: any) {
    if (!browser) {
        console.error('Tried to make API call from server');
        return null;
    }
>>>>>>> 85c9e212

    if (method === 'GET') {
        return fetch(`${api_base}/${path}`, {
            method: method,
            headers: {
                Accept: "application/json",
            },
            credentials: "include",
        });
    }

    if (method === 'HEAD') {
        return fetch(`${api_base}/${path}`, {
            method: method,
            headers: {
                Accept: "application/json",
            },
            credentials: "include",
        });
    }

    return fetch(`${api_base}/${path}`, {
        method: method,
        headers: {
            Accept: "application/json",
            "Content-Type": "application/json",
        },
        credentials: "include",
        body: JSON.stringify(body),
    });
}

export class Product {
    id: number;
    name: string;
    price: number;
    stock: number;
    quantity_per_carton: number;

    constructor(id: number, name: string, price: number, stock: number, quantity_per_carton: number) {
        this.id = id;
        this.name = name;
        this.price = price;
        this.stock = stock;
        this.quantity_per_carton = quantity_per_carton;
    }
}<|MERGE_RESOLUTION|>--- conflicted
+++ resolved
@@ -1,24 +1,9 @@
 import { browser } from "$app/environment";
 
-<<<<<<< HEAD
 export const api_base = import.meta.env.VITE_API_BASE_URL ? import.meta.env.VITE_API_BASE_URL : window.location.origin + '/api';
 
 export async function api_call(path: string, method: string, body: any) {
     if (!browser) return;
-=======
-// ENV
-export let api_base = import.meta.env.VITE_API_BASE;
-
-if (!api_base) {
-    console.error('API_BASE not set in environment');
-}
-
-export async function api_call(path: string, method: string, body?: any) {
-    if (!browser) {
-        console.error('Tried to make API call from server');
-        return null;
-    }
->>>>>>> 85c9e212
 
     if (method === 'GET') {
         return fetch(`${api_base}/${path}`, {
